# Copyright 2022 Scott K Logan
# Licensed under the Apache License, Version 2.0

import asyncio
import os

from aioraven.data import MeterList
from aioraven.device import RAVEnConnectionError
from aioraven.device import RAVEnNotOpenError
from aioraven.serial import RAVEnSerialDevice
import pytest

from .mock_device import mock_pty_device


if os.name == 'nt':
    pytest.skip(
<<<<<<< HEAD
        'Socket serial protocol is currently broken with'
        ' pyserial_asyncio_fast',
=======
        'Pseudo-terminals are not supported on non-Unix platforms',
>>>>>>> 9f510483
        allow_module_level=True)


@pytest.mark.asyncio
async def test_serial_data():
    """Verify simple device query behavior."""
    responses = {
        b'<Command><Name>get_meter_list</Name></Command>':
            b'<MeterList>'
            b'    <DeviceMacId>0x0123456789abcdef</DeviceMacId>'
            b'</MeterList>',
    }

    async with mock_pty_device(responses) as mock_device:
        async with RAVEnSerialDevice(mock_device) as dut:
            actual = await dut.get_meter_list()

    assert actual == MeterList(
        device_mac_id=bytes.fromhex('0123456789ABCDEF'),
        meter_mac_ids=[])


@pytest.mark.asyncio
async def test_serial_disconnect():
    """Verify behavior when a device is unexpectedly disconnected."""
    responses = {
        b'<Command><Name>get_meter_list</Name></Command>':
            b'<MeterList>'
            b'    <DeviceMacId>0x0123456789abcdef</DeviceMacId>'
            b'</MeterList>',
    }

    async with mock_pty_device(responses) as mock_device:
        dut = RAVEnSerialDevice(mock_device)
        await dut.open()
        assert await dut.get_meter_list()
    async with dut:
        with pytest.raises(RAVEnConnectionError):
            await dut.get_meter_list()
        with pytest.raises(RAVEnConnectionError):
            await dut.get_meter_list()


@pytest.mark.asyncio
async def test_serial_incomplete():
    """Verify behavior when a partial fragment is received."""
    responses = {
        b'<Command><Name>get_meter_list</Name></Command>':
            b'<MeterList>'
            b'    <DeviceMacId>0x0123456789abcdef</DeviceMacId>'
            b'</MeterList>'
            b'<DeviceInfo>'
    }

    async with mock_pty_device(responses) as mock_device:
        dut = RAVEnSerialDevice(mock_device)
        await dut.open()
        assert await dut.get_meter_list()

        task = asyncio.create_task(dut.get_meter_list())
        await asyncio.wait((task,), timeout=0.05)
    async with dut:
        with pytest.raises(RAVEnConnectionError):
            assert not await task


@pytest.mark.asyncio
async def test_serial_not_open():
    """Verify behavior when reading from an unopened device."""
    async with mock_pty_device({}) as mock_device:
        dut = RAVEnSerialDevice(mock_device)
        with pytest.raises(RAVEnNotOpenError):
            await dut.get_device_info()


@pytest.mark.asyncio
async def test_serial_parse_error():
    """Verify behavior when invalid syntax is received."""
    responses = {
        b'<Command><Name>get_device_info</Name></Command>':
            b'</DeviceInfo>',
        b'<Command><Name>get_meter_list</Name></Command>':
            b'<MeterList>'
            b'    <DeviceMacId>0x0123456789abcdef</DeviceMacId>'
            b'</MeterList>',
    }

    async with mock_pty_device(responses) as mock_device:
        async with RAVEnSerialDevice(mock_device) as dut:
            with pytest.raises(RAVEnConnectionError):
                await dut.get_device_info()
            actual = await dut.get_meter_list()

    assert actual == MeterList(
        device_mac_id=bytes.fromhex('0123456789ABCDEF'),
        meter_mac_ids=[])


@pytest.mark.asyncio
async def test_serial_repr():
    """Verify representation of a serial device."""
    async with mock_pty_device({}) as mock_device:
        async with RAVEnSerialDevice(mock_device) as dut:
            assert 'RAVEnSerialDevice' in str(dut)<|MERGE_RESOLUTION|>--- conflicted
+++ resolved
@@ -15,12 +15,7 @@
 
 if os.name == 'nt':
     pytest.skip(
-<<<<<<< HEAD
-        'Socket serial protocol is currently broken with'
-        ' pyserial_asyncio_fast',
-=======
         'Pseudo-terminals are not supported on non-Unix platforms',
->>>>>>> 9f510483
         allow_module_level=True)
 
 

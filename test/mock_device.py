# Copyright 2022 Scott K Logan
# Licensed under the Apache License, Version 2.0

import asyncio
from collections.abc import AsyncIterator
from collections.abc import Awaitable
from collections.abc import MutableMapping
from contextlib import asynccontextmanager
import os
import sys
from typing import BinaryIO
from typing import Optional
from typing import SupportsIndex
from typing import TypeVar
from typing import Union

import serial_asyncio_fast


_T = TypeVar('_T')


class _NoPopList(list[_T]):

    def pop(self, index: SupportsIndex = -1) -> _T:
        return self[index]


_ResponseMapping = MutableMapping[bytes, Optional[Union[list[bytes], bytes]]]

DEFAULT_RESPONSES: _ResponseMapping = {
    b'<Command>'
    b'<Name>get_current_price</Name>'
    b'<MeterMacId>0xFEDCBA9876543210</MeterMacId>'
    b'</Command>': _NoPopList((
        b'<PriceCluster>'
        b'    <DeviceMacId>0x0123456789ABCDEF</DeviceMacId>'
        b'    <MeterMacId>0xFEDCBA9876543210</MeterMacId>'
        b'    <TimeStamp>0x29bd58a7</TimeStamp>'
        b'    <Price>0xc7</Price>'
        b'    <Currency>0x348</Currency>'
        b'    <TrailingDigits>0x03</TrailingDigits>'
        b'    <Tier>0x08</Tier>'
        b'    <TierLabel>Set by User</TierLabel>'
        b'    <RateLabel>Set by User</RateLabel>'
        b'</PriceCluster>',
    )),
    b'<Command>'
    b'<Name>get_current_summation_delivered</Name>'
    b'<MeterMacId>0xFEDCBA9876543210</MeterMacId>'
    b'</Command>': _NoPopList((
        b'<CurrentSummationDelivered>'
        b'    <DeviceMacId>0x0123456789ABCDEF</DeviceMacId>'
        b'    <MeterMacId>0xFEDCBA9876543210</MeterMacId>'
        b'    <TimeStamp>0x29bd58a7</TimeStamp>'
        b'    <SummationDelivered>0x00000010</SummationDelivered>'
        b'    <SummationReceived>0x00000008</SummationReceived>'
        b'    <Multiplier>0x00000004</Multiplier>'
        b'    <Divisor>0x00000002</Divisor>'
        b'    <DigitsRight>0x02</DigitsRight>'
        b'    <DigitsLeft>0x04</DigitsLeft>'
        b'    <SuppressLeadingZero>N</SuppressLeadingZero>'
        b'</CurrentSummationDelivered>',
    )),
    b'<Command>'
    b'<Name>get_device_info</Name>'
    b'</Command>': _NoPopList((
        b'<DeviceInfo>'
        b'    <DeviceMacId>0x0123456789ABCDEF</DeviceMacId>'
        b'    <InstallCode>0xABCDEF0123456789</InstallCode>'
        b'    <LinkKey>0xABCDEF0123456789ABCDEF0123456789</LinkKey>'
        b'    <FWVersion>1.21g</FWVersion>'
        b'    <HWVersion>5.55 rev 2</HWVersion>'
        b'    <ImageType>Mocked</ImageType>'
        b'    <Manufacturer>aioraven</Manufacturer>'
        b'    <ModelId>mock device</ModelId>'
        b'    <DateCode>20220101a0000042</DateCode>'
        b'</DeviceInfo>',
    )),
    b'<Command>'
    b'<Name>get_instantaneous_demand</Name>'
    b'<MeterMacId>0xFEDCBA9876543210</MeterMacId>'
    b'</Command>': _NoPopList((
        b'<InstantaneousDemand>'
        b'    <DeviceMacId>0x0123456789ABCDEF</DeviceMacId>'
        b'    <MeterMacId>0xFEDCBA9876543210</MeterMacId>'
        b'    <TimeStamp>0x29bd58a7</TimeStamp>'
        b'    <Demand>0x00000010</Demand>'
        b'    <Multiplier>0x00000004</Multiplier>'
        b'    <Divisor>0x00000002</Divisor>'
        b'    <DigitsRight>0x02</DigitsRight>'
        b'    <DigitsLeft>0x04</DigitsLeft>'
        b'    <SuppressLeadingZero>Y</SuppressLeadingZero>'
        b'</InstantaneousDemand>',
    )),
    b'<Command>'
    b'<Name>get_meter_info</Name>'
    b'<MeterMacId>0xFEDCBA9876543210</MeterMacId>'
    b'</Command>': _NoPopList((
        b'<MeterInfo>'
        b'    <DeviceMacId>0x0123456789ABCDEF</DeviceMacId>'
        b'    <MeterMacId>0xFEDCBA9876543210</MeterMacId>'
        b'    <MeterType>electric</MeterType>'
        b'    <NickName>House</NickName>'
        b'    <Account>8675309</Account>'
        b'    <Auth>p@ssw0rd</Auth>'
        b'    <Host>Example, Inc.</Host>'
        b'    <Enabled>Y</Enabled>'
        b'</MeterInfo>',
    )),
    b'<Command><Name>get_meter_list</Name></Command>': _NoPopList((
        b'<MeterList>'
        b'    <DeviceMacId>0x0123456789ABCDEF</DeviceMacId>'
        b'    <MeterMacId>0xFEDCBA9876543210</MeterMacId>'
        b'</MeterList>',
    )),
    b'<Command><Name>get_network_info</Name></Command>': _NoPopList((
        b'<NetworkInfo>'
        b'    <DeviceMacId>0x0123456789ABCDEF</DeviceMacId>'
        b'    <CoordMacId>0xFEDCBA9876543210</CoordMacId>'
        b'    <Status>Connected</Status>'
        b'    <Description>Network is operational</Description>'
        b'    <StatusCode>0x42</StatusCode>'
        b'    <ExtPanId>0x9876543210ABCDEF</ExtPanId>'
        b'    <Channel>24</Channel>'
        b'    <ShortAddr>0x5678</ShortAddr>'
        b'    <LinkStrength>0x24</LinkStrength>'
        b'</NetworkInfo>',
    )),
}


async def _device_loop(
    reader: asyncio.StreamReader,
    writer: asyncio.StreamWriter,
    responses: _ResponseMapping
) -> None:
    buffer = b''
    while True:
        try:
            try:
                value = await reader.read(1)
            except asyncio.CancelledError:
                break
            if not value:
                break
            buffer += value
            buffer = buffer.lstrip()
            for k, v in responses.items():
                if buffer.startswith(k):
                    if isinstance(v, list):
                        first = v.pop(0)
                        if first is not None:
                            writer.write(first)
                        if not v:
                            del responses[k]
                    else:
                        if v is not None:
                            writer.write(v)
                        del responses[k]
                    buffer = buffer[len(k):]
                    break
        except asyncio.CancelledError:
            if not writer.can_write_eof():
                break
            writer.write_eof()
            await writer.drain()
    writer.close()


@asynccontextmanager
async def mock_pty_device(
    responses: Optional[_ResponseMapping] = None,
    initial_buffer: Optional[bytes] = None
) -> AsyncIterator[str]:
    if responses is None:
        responses = DEFAULT_RESPONSES

    import pty

    server, client = pty.openpty()

    server_in = os.fdopen(server, 'rb', 0, closefd=False)
    server_out = os.fdopen(server, 'wb', 0, closefd=False)

    reader, writer, read_transport = await connect_pipes(server_in, server_out)

    if initial_buffer is not None:
        writer.write(initial_buffer)
    task = asyncio.create_task(_device_loop(reader, writer, responses))

    yield os.ttyname(client)

    task.cancel()

    try:
        await task
    except asyncio.CancelledError:
        pass

    read_transport.close()
    writer.close()

    server_in.close()
    server_out.close()
    os.close(server)
    os.close(client)


@asynccontextmanager
async def mock_device(
    responses: Optional[_ResponseMapping] = None,
    initial_buffer: Optional[bytes] = None
) -> AsyncIterator[None]:
    """
    Create a mock device at a TCP endpoint.

    This function creates a context-managed TCP endpoint which echoes verbatim
    responses given verbatim requests.

    :param dict responses: A mapping of request strings to responses.
    :param bytes initial_buffer: Content to initialize the response buffer.

    :returns: A tuple including the host and port of the TCP endpoint.
    """
    if responses is None:
        responses = DEFAULT_RESPONSES

    connections = []

    def client_connected(
        reader: asyncio.StreamReader,
        writer: asyncio.StreamWriter
    ) -> Awaitable[None]:
        if initial_buffer is not None:
            writer.write(initial_buffer)
        task = asyncio.create_task(_device_loop(reader, writer, responses))
        connections.append(task)
        return asyncio.wait_for(task, None)

    server = await asyncio.start_server(client_connected, host='127.0.0.1')
    try:
        yield server.sockets[0].getsockname()
    finally:
        server.close()
    if not connections:
        return

    _, pending = await asyncio.wait(connections, timeout=0.1)
    for task in pending:
        task.cancel()
    if pending:
        await asyncio.wait(pending)


async def connect_pipes(
    in_pipe: BinaryIO,
    out_pipe: BinaryIO,
    loop: Optional[asyncio.AbstractEventLoop] = None,
) -> tuple[asyncio.StreamReader, asyncio.StreamWriter, asyncio.ReadTransport]:
    if loop is None:
        loop = asyncio.get_event_loop()
    reader = asyncio.StreamReader()
    protocol = asyncio.StreamReaderProtocol(reader)

    read_transport, _ = await loop.connect_read_pipe(
        lambda: protocol, in_pipe)
    write_transport, write_protocol = await loop.connect_write_pipe(
        asyncio.streams.FlowControlMixin, out_pipe)
    writer = asyncio.StreamWriter(
        write_transport, write_protocol, reader, loop)
    return reader, writer, read_transport


async def main(argv: list[str] = sys.argv) -> Optional[int]:
    if len(argv) == 1:
        reader, writer, read_transport = await connect_pipes(
            sys.stdin.buffer, sys.stdout.buffer)
    elif len(argv) == 2:
<<<<<<< HEAD
        reader, writer = await serial_asyncio_fast.open_serial_connection(
=======
        read_transport = None
        reader, writer = await serial_asyncio.open_serial_connection(
>>>>>>> 9f510483
            url=argv[1])
    else:
        print(f'Usage: {argv[0]} [DEVICE_PATH]', file=sys.stderr)
        return 1
    await _device_loop(reader, writer, DEFAULT_RESPONSES)
    if read_transport is not None:
        read_transport.close()
    return 0


if __name__ == '__main__':
    sys.exit(asyncio.run(main()))<|MERGE_RESOLUTION|>--- conflicted
+++ resolved
@@ -277,12 +277,8 @@
         reader, writer, read_transport = await connect_pipes(
             sys.stdin.buffer, sys.stdout.buffer)
     elif len(argv) == 2:
-<<<<<<< HEAD
+        read_transport = None
         reader, writer = await serial_asyncio_fast.open_serial_connection(
-=======
-        read_transport = None
-        reader, writer = await serial_asyncio.open_serial_connection(
->>>>>>> 9f510483
             url=argv[1])
     else:
         print(f'Usage: {argv[0]} [DEVICE_PATH]', file=sys.stderr)
